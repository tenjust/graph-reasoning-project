--- conflicted
+++ resolved
@@ -21,11 +21,8 @@
 
 source ~/.bashrc 2>/dev/null
 
-<<<<<<< HEAD
-=======
 pyenv activate .venv || { echo "Error: Could not activate the .venv pyenv environment."; exit 1; }
 
->>>>>>> ac1d557d
 cd baselines/GraphLanguageModels || { echo "Error: Could not change to GraphLanguageModels directory."; exit 1; }
 
 MODELSIZE=t5-small  # options: t5-small, t5-base, t5-large
@@ -44,12 +41,6 @@
     --train_batch_size 16 \
     --eval_batch_size 128 \
     --num_epochs 1 \
-<<<<<<< HEAD
-    --run_eval \
-    --max_seq_len 596 \
-    --save_model_dir baselines/model_0
-=======
     --run_eval True \
     --max_seq_len 596 \
-    --save_model_dir baselines/model_4
->>>>>>> ac1d557d
+    --save_model_dir baselines/model_4